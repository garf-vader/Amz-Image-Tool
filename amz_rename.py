--- conflicted
+++ resolved
@@ -1,308 +1,301 @@
-
-#!/usr/bin/env python3
-from __future__ import annotations
-import sys
-import re
-import os
-import csv
-from pathlib import Path
-
-"""
-amz_rename.py
-
-Runs Amazon image renaming logic within the current working directory.
-
-Usage:
-    python amz_rename.py <root>
-
-Behavior:
-    - Looks for 'sku2asin.csv' in the current working directory.
-    - Operates on the <root> subdirectory inside the current working directory.
-    - Ignores where this script physically resides.
-"""
-
-
-def _load_sku2asin_csv(ASIN_RE) -> dict[str, str]:
-    """Load sku2asin.csv (must be in current working directory)."""
-    path = Path.cwd() / "sku2asin.csv"
-    if not path.exists():
-        raise FileNotFoundError(f"Missing sku2asin.csv in {Path.cwd()}")
-    mapping: dict[str, str] = {}
-    with path.open(encoding="utf-8-sig", newline="") as f:
-        r = csv.DictReader(f)
-        if not r.fieldnames:
-            raise ValueError("sku2asin.csv missing header row.")
-        headers = {h.lower(): h for h in r.fieldnames}
-        if "sku" not in headers or "asin" not in headers:
-            raise ValueError("sku2asin.csv must have 'sku' and 'asin' columns.")
-        sku_col, asin_col = headers["sku"], headers["asin"]
-        for row in r:
-            sku = (row.get(sku_col) or "").strip().lower()
-            asin = (row.get(asin_col) or "").strip().upper()
-            if sku and ASIN_RE.match(asin):
-                mapping[sku] = asin
-    return mapping
-
-
-def sanitize_for_windows(name: str) -> str:
-    INVALID_WIN_CHARS = r'<>:"/\\|?*'
-    name = re.sub(f"[{re.escape(INVALID_WIN_CHARS)}]", "", name)
-    name = re.sub(r"\s+", " ", name).strip()
-    return name
-
-
-def should_rename(file_path: Path) -> bool:
-    EXTENSIONS = {".jpg", ".jpeg", ".png", ".webp", ".tif", ".tiff"}
-    return file_path.is_file() and file_path.suffix.lower() in EXTENSIONS
-
-
-def rename_in_place(file_path: Path, sku: str) -> bool:
-    stem, ext = file_path.stem, file_path.suffix
-    new_name = sanitize_for_windows(f"{sku}.{stem}{ext}")
-    if file_path.name == new_name:
-        return False
-    target = file_path.with_name(new_name)
-    if target.exists():
-        print(f"⚠️  Skipping (target exists): {target}")
-        return False
-    os.replace(file_path, target)
-    print(f"Renamed: {file_path.name} -> {new_name}")
-    return True
-
-
-def derive_sku_from_file(file_path: Path, root: Path) -> str:
-    # Get the 4 folders up from the file (excluding the file itself)
-    rel_parts = list(file_path.relative_to(root).parts[:-1])
-    # Always use exactly 4 parts, pad with empty strings if needed
-    if len(rel_parts) < 4:
-        sku_parts = rel_parts + [''] * (4 - len(rel_parts))
-    else:
-        sku_parts = rel_parts[-4:]
-    return sanitize_for_windows(" ".join(sku_parts))
-
-
-def sku2asin_rename(root: Path) -> int:
-    """Second pass: rename 'SKU.VARIANT.ext' -> 'ASIN.VARIANT.ext' using sku2asin.csv."""
-    NAME_RE = re.compile(r"^(.+?)\.(MAIN|PT\d{2})\.(.+)$", re.IGNORECASE)
-    ASIN_RE = re.compile(r"^[A-Z0-9]{10}$", re.IGNORECASE)
-
-    try:
-        sku2asin = _load_sku2asin_csv(ASIN_RE)
-    except Exception as e:
-        print(f"⚠️  {e}")
-        return 0
-
-    renamed = 0
-    for f in root.rglob("*"):
-        if not f.is_file():
-            continue
-
-        m = NAME_RE.match(f.name)
-        if not m:
-            continue
-
-        current_id, variant, ext = m.group(1).lower(), m.group(2).upper(), m.group(3)
-
-        # Skip if already ASIN
-        if ASIN_RE.match(current_id):
-            continue
-
-        # Look up ASIN by SKU
-        asin = sku2asin.get(current_id)
-        if not asin:
-            alt_key = current_id.replace("-", "/")
-            asin = sku2asin.get(alt_key)
-
-        if not asin:
-            # Nothing found in mapping
-            continue
-
-        new_name = f"{asin}.{variant}.{ext}"
-        target = f.with_name(new_name)
-        if target.exists():
-            print(f"⚠️  Skipping (target exists): {target.name}")
-            continue
-
-        os.replace(f, target)
-        print(f"Renamed (ASIN): {f.name} -> {new_name}")
-        renamed += 1
-
-    return renamed
-
-
-
-def process_root(root: str | Path) -> str:
-    """Walk all files under *root* (relative to CWD) and rename them."""
-    root_path = Path(root) if Path(root).is_absolute() else Path.cwd() / root
-    if not root_path.is_dir():
-        raise NotADirectoryError(f"Not a directory: {root_path}")
-
-<<<<<<< HEAD
-    # Create timestamped output folder with _Renamed suffix
-    import os
-    from datetime import datetime
-    # Extract timestamp from input root if it's already in Outputs/timestamp format
-    if root_path.parent.name == "Outputs":
-        timestamp = root_path.name
-    else:
-        timestamp = datetime.now().strftime("%Y%m%d-%H%M%S")
-=======
-    # Create timestamped Renamed folder
-    import os
-    from datetime import datetime
-    timestamp = datetime.now().strftime("%Y%m%d")
->>>>>>> 62704c89
-    script_dir = Path(os.path.dirname(__file__))
-    output_root = script_dir / "Outputs" / f"{timestamp}_Renamed"
-    output_root.mkdir(parents=True, exist_ok=True)
-
-    total = 0
-    # Load ASIN mapping once
-    NAME_RE = re.compile(r"^(.+?)\.(MAIN|PT\d{2})\.(.+)$", re.IGNORECASE)
-    ASIN_RE = re.compile(r"^[A-Z0-9]{10}$", re.IGNORECASE)
-    try:
-        sku2asin = _load_sku2asin_csv(ASIN_RE)
-    except Exception as e:
-        print(f"⚠️  {e}")
-        return ""
-
-    for file_path in root_path.rglob("*"):
-        if not should_rename(file_path):
-            continue
-        sku = derive_sku_from_file(file_path, root_path)
-        if not sku:
-            print(f"⚠️  Could not derive SKU for: {file_path}")
-            continue
-        # Determine variant from filename
-        m = NAME_RE.match(file_path.name)
-        if m:
-            variant = m.group(2).upper()
-            ext = m.group(3)
-        else:
-            # Try to match PTxx.jpg pattern (no SKU prefix)
-            pt_match = re.match(r"^(PT\d{2})\.(.+)$", file_path.name, re.IGNORECASE)
-            if pt_match:
-                variant = pt_match.group(1).upper()
-                ext = pt_match.group(2)
-            # Try to match MAIN.ext pattern
-            elif re.match(r"^MAIN\.(.+)$", file_path.name, re.IGNORECASE):
-                variant = "MAIN"
-                ext = file_path.suffix.lstrip(".")
-            else:
-                print(f"⚠️  Could not parse variant for: {file_path.name}")
-                continue
-        # Lookup ASIN
-        asin = sku2asin.get(sku.lower())
-        if not asin:
-            alt_key = sku.lower().replace("-", "/")
-            asin = sku2asin.get(alt_key)
-        if not asin:
-            print(f"⚠️  No ASIN found for SKU: {sku}")
-            continue
-        target_name = f"{asin}.{variant}.{ext}"
-        rel_path = file_path.relative_to(root_path)
-        target_path = output_root / rel_path.parent / target_name
-        target_path.parent.mkdir(parents=True, exist_ok=True)
-        import shutil
-        shutil.copy2(file_path, target_path)
-        print(f"Copied: {file_path} -> {target_path}")
-        total += 1
-    print(f"🎯 Finished. Total files copied: {total}")
-    
-    # Create zip archives if files were copied
-    if total > 0:
-        create_zip_archives(output_root)
-    
-    return str(output_root)
-
-
-def create_zip_archives(output_root: Path) -> None:
-    """
-    Create 1GB zip archives from the Renamed output folder.
-    Splits files into the fewest number of 1GB groupings.
-    """
-    import zipfile
-    from datetime import datetime
-    
-    MAX_ZIP_SIZE = 1 * 1024 * 1024 * 1024  # 1GB in bytes
-    # Extract timestamp from folder name (e.g., "20251030_Renamed" -> "20251030")
-    timestamp = output_root.name.replace("_Renamed", "")
-    
-    # Collect all files with their sizes
-    files_with_sizes = []
-    for file_path in output_root.rglob("*"):
-        if file_path.is_file():
-            try:
-                size = file_path.stat().st_size
-                files_with_sizes.append((file_path, size))
-            except OSError:
-                continue
-    
-    if not files_with_sizes:
-        print("No files to zip.")
-        return
-    
-    # Sort by size (largest first) for better packing
-    files_with_sizes.sort(key=lambda x: x[1], reverse=True)
-    
-    # Group files into bins using first-fit-decreasing algorithm
-    bins = []
-    bin_sizes = []
-    
-    for file_path, size in files_with_sizes:
-        # Try to fit in an existing bin
-        placed = False
-        for i, bin_size in enumerate(bin_sizes):
-            if bin_size + size <= MAX_ZIP_SIZE:
-                bins[i].append((file_path, size))
-                bin_sizes[i] += size
-                placed = True
-                break
-        
-        # Create new bin if needed
-        if not placed:
-            bins.append([(file_path, size)])
-            bin_sizes.append(size)
-    
-    # Create zip files in the Outputs folder (same level as Renamed folder)
-    zip_dir = output_root.parent
-    
-    print(f"\n📦 Creating {len(bins)} zip archive(s)...")
-    
-    for idx, bin_files in enumerate(bins, start=1):
-        zip_name = f"{timestamp}_part{idx}.zip"
-        zip_path = zip_dir / zip_name
-        
-        total_size = sum(size for _, size in bin_files)
-        size_mb = total_size / (1024 * 1024)
-        
-        print(f"Creating {zip_name} ({size_mb:.1f} MB, {len(bin_files)} files)...")
-        
-        with zipfile.ZipFile(zip_path, 'w', zipfile.ZIP_DEFLATED) as zf:
-            for file_path, _ in bin_files:
-                # Preserve directory structure relative to the Renamed folder
-                arcname = file_path.relative_to(output_root)
-                zf.write(file_path, arcname)
-        
-        print(f"✓ Created: {zip_path}")
-    
-    print(f"\n✅ All archives created in: {zip_dir}")
-    print(f"   Source folder: {output_root}")
-
-
-run = process_root
-
-
-def main() -> None:
-    if len(sys.argv) < 2:
-        print("Usage: python amz_rename.py <root>")
-        sys.exit(1)
-    try:
-        process_root(sys.argv[1])
-    except Exception as e:
-        print(f"❌ Error: {e}")
-        sys.exit(1)
-
-
-if __name__ == "__main__":
-    main()
+
+#!/usr/bin/env python3
+from __future__ import annotations
+import sys
+import re
+import os
+import csv
+from pathlib import Path
+
+"""
+amz_rename.py
+
+Runs Amazon image renaming logic within the current working directory.
+
+Usage:
+    python amz_rename.py <root>
+
+Behavior:
+    - Looks for 'sku2asin.csv' in the current working directory.
+    - Operates on the <root> subdirectory inside the current working directory.
+    - Ignores where this script physically resides.
+"""
+
+
+def _load_sku2asin_csv(ASIN_RE) -> dict[str, str]:
+    """Load sku2asin.csv (must be in current working directory)."""
+    path = Path.cwd() / "sku2asin.csv"
+    if not path.exists():
+        raise FileNotFoundError(f"Missing sku2asin.csv in {Path.cwd()}")
+    mapping: dict[str, str] = {}
+    with path.open(encoding="utf-8-sig", newline="") as f:
+        r = csv.DictReader(f)
+        if not r.fieldnames:
+            raise ValueError("sku2asin.csv missing header row.")
+        headers = {h.lower(): h for h in r.fieldnames}
+        if "sku" not in headers or "asin" not in headers:
+            raise ValueError("sku2asin.csv must have 'sku' and 'asin' columns.")
+        sku_col, asin_col = headers["sku"], headers["asin"]
+        for row in r:
+            sku = (row.get(sku_col) or "").strip().lower()
+            asin = (row.get(asin_col) or "").strip().upper()
+            if sku and ASIN_RE.match(asin):
+                mapping[sku] = asin
+    return mapping
+
+
+def sanitize_for_windows(name: str) -> str:
+    INVALID_WIN_CHARS = r'<>:"/\\|?*'
+    name = re.sub(f"[{re.escape(INVALID_WIN_CHARS)}]", "", name)
+    name = re.sub(r"\s+", " ", name).strip()
+    return name
+
+
+def should_rename(file_path: Path) -> bool:
+    EXTENSIONS = {".jpg", ".jpeg", ".png", ".webp", ".tif", ".tiff"}
+    return file_path.is_file() and file_path.suffix.lower() in EXTENSIONS
+
+
+def rename_in_place(file_path: Path, sku: str) -> bool:
+    stem, ext = file_path.stem, file_path.suffix
+    new_name = sanitize_for_windows(f"{sku}.{stem}{ext}")
+    if file_path.name == new_name:
+        return False
+    target = file_path.with_name(new_name)
+    if target.exists():
+        print(f"⚠️  Skipping (target exists): {target}")
+        return False
+    os.replace(file_path, target)
+    print(f"Renamed: {file_path.name} -> {new_name}")
+    return True
+
+
+def derive_sku_from_file(file_path: Path, root: Path) -> str:
+    # Get the 4 folders up from the file (excluding the file itself)
+    rel_parts = list(file_path.relative_to(root).parts[:-1])
+    # Always use exactly 4 parts, pad with empty strings if needed
+    if len(rel_parts) < 4:
+        sku_parts = rel_parts + [''] * (4 - len(rel_parts))
+    else:
+        sku_parts = rel_parts[-4:]
+    return sanitize_for_windows(" ".join(sku_parts))
+
+
+def sku2asin_rename(root: Path) -> int:
+    """Second pass: rename 'SKU.VARIANT.ext' -> 'ASIN.VARIANT.ext' using sku2asin.csv."""
+    NAME_RE = re.compile(r"^(.+?)\.(MAIN|PT\d{2})\.(.+)$", re.IGNORECASE)
+    ASIN_RE = re.compile(r"^[A-Z0-9]{10}$", re.IGNORECASE)
+
+    try:
+        sku2asin = _load_sku2asin_csv(ASIN_RE)
+    except Exception as e:
+        print(f"⚠️  {e}")
+        return 0
+
+    renamed = 0
+    for f in root.rglob("*"):
+        if not f.is_file():
+            continue
+
+        m = NAME_RE.match(f.name)
+        if not m:
+            continue
+
+        current_id, variant, ext = m.group(1).lower(), m.group(2).upper(), m.group(3)
+
+        # Skip if already ASIN
+        if ASIN_RE.match(current_id):
+            continue
+
+        # Look up ASIN by SKU
+        asin = sku2asin.get(current_id)
+        if not asin:
+            alt_key = current_id.replace("-", "/")
+            asin = sku2asin.get(alt_key)
+
+        if not asin:
+            # Nothing found in mapping
+            continue
+
+        new_name = f"{asin}.{variant}.{ext}"
+        target = f.with_name(new_name)
+        if target.exists():
+            print(f"⚠️  Skipping (target exists): {target.name}")
+            continue
+
+        os.replace(f, target)
+        print(f"Renamed (ASIN): {f.name} -> {new_name}")
+        renamed += 1
+
+    return renamed
+
+
+
+def process_root(root: str | Path) -> str:
+    """Walk all files under *root* (relative to CWD) and rename them."""
+    root_path = Path(root) if Path(root).is_absolute() else Path.cwd() / root
+    if not root_path.is_dir():
+        raise NotADirectoryError(f"Not a directory: {root_path}")
+
+    # Create timestamped output folder with _Renamed suffix
+    import os
+    from datetime import datetime
+    # Extract timestamp from input root if it's already in Outputs/timestamp format
+    if root_path.parent.name == "Outputs":
+        timestamp = root_path.name
+    else:
+        timestamp = datetime.now().strftime("%Y%m%d-%H%M%S")
+    script_dir = Path(os.path.dirname(__file__))
+    output_root = script_dir / "Outputs" / f"{timestamp}_Renamed"
+    output_root.mkdir(parents=True, exist_ok=True)
+
+    total = 0
+    # Load ASIN mapping once
+    NAME_RE = re.compile(r"^(.+?)\.(MAIN|PT\d{2})\.(.+)$", re.IGNORECASE)
+    ASIN_RE = re.compile(r"^[A-Z0-9]{10}$", re.IGNORECASE)
+    try:
+        sku2asin = _load_sku2asin_csv(ASIN_RE)
+    except Exception as e:
+        print(f"⚠️  {e}")
+        return ""
+
+    for file_path in root_path.rglob("*"):
+        if not should_rename(file_path):
+            continue
+        sku = derive_sku_from_file(file_path, root_path)
+        if not sku:
+            print(f"⚠️  Could not derive SKU for: {file_path}")
+            continue
+        # Determine variant from filename
+        m = NAME_RE.match(file_path.name)
+        if m:
+            variant = m.group(2).upper()
+            ext = m.group(3)
+        else:
+            # Try to match PTxx.jpg pattern (no SKU prefix)
+            pt_match = re.match(r"^(PT\d{2})\.(.+)$", file_path.name, re.IGNORECASE)
+            if pt_match:
+                variant = pt_match.group(1).upper()
+                ext = pt_match.group(2)
+            # Try to match MAIN.ext pattern
+            elif re.match(r"^MAIN\.(.+)$", file_path.name, re.IGNORECASE):
+                variant = "MAIN"
+                ext = file_path.suffix.lstrip(".")
+            else:
+                print(f"⚠️  Could not parse variant for: {file_path.name}")
+                continue
+        # Lookup ASIN
+        asin = sku2asin.get(sku.lower())
+        if not asin:
+            alt_key = sku.lower().replace("-", "/")
+            asin = sku2asin.get(alt_key)
+        if not asin:
+            print(f"⚠️  No ASIN found for SKU: {sku}")
+            continue
+        target_name = f"{asin}.{variant}.{ext}"
+        rel_path = file_path.relative_to(root_path)
+        target_path = output_root / rel_path.parent / target_name
+        target_path.parent.mkdir(parents=True, exist_ok=True)
+        import shutil
+        shutil.copy2(file_path, target_path)
+        print(f"Copied: {file_path} -> {target_path}")
+        total += 1
+    print(f"🎯 Finished. Total files copied: {total}")
+    
+    # Create zip archives if files were copied
+    if total > 0:
+        create_zip_archives(output_root)
+    
+    return str(output_root)
+
+
+def create_zip_archives(output_root: Path) -> None:
+    """
+    Create 1GB zip archives from the Renamed output folder.
+    Splits files into the fewest number of 1GB groupings.
+    """
+    import zipfile
+    from datetime import datetime
+    
+    MAX_ZIP_SIZE = 1 * 1024 * 1024 * 1024  # 1GB in bytes
+    # Extract timestamp from folder name (e.g., "20251030_Renamed" -> "20251030")
+    timestamp = output_root.name.replace("_Renamed", "")
+    
+    # Collect all files with their sizes
+    files_with_sizes = []
+    for file_path in output_root.rglob("*"):
+        if file_path.is_file():
+            try:
+                size = file_path.stat().st_size
+                files_with_sizes.append((file_path, size))
+            except OSError:
+                continue
+    
+    if not files_with_sizes:
+        print("No files to zip.")
+        return
+    
+    # Sort by size (largest first) for better packing
+    files_with_sizes.sort(key=lambda x: x[1], reverse=True)
+    
+    # Group files into bins using first-fit-decreasing algorithm
+    bins = []
+    bin_sizes = []
+    
+    for file_path, size in files_with_sizes:
+        # Try to fit in an existing bin
+        placed = False
+        for i, bin_size in enumerate(bin_sizes):
+            if bin_size + size <= MAX_ZIP_SIZE:
+                bins[i].append((file_path, size))
+                bin_sizes[i] += size
+                placed = True
+                break
+        
+        # Create new bin if needed
+        if not placed:
+            bins.append([(file_path, size)])
+            bin_sizes.append(size)
+    
+    # Create zip files in the Outputs folder (same level as Renamed folder)
+    zip_dir = output_root.parent
+    
+    print(f"\n📦 Creating {len(bins)} zip archive(s)...")
+    
+    for idx, bin_files in enumerate(bins, start=1):
+        zip_name = f"{timestamp}_part{idx}.zip"
+        zip_path = zip_dir / zip_name
+        
+        total_size = sum(size for _, size in bin_files)
+        size_mb = total_size / (1024 * 1024)
+        
+        print(f"Creating {zip_name} ({size_mb:.1f} MB, {len(bin_files)} files)...")
+        
+        with zipfile.ZipFile(zip_path, 'w', zipfile.ZIP_DEFLATED) as zf:
+            for file_path, _ in bin_files:
+                # Preserve directory structure relative to the Renamed folder
+                arcname = file_path.relative_to(output_root)
+                zf.write(file_path, arcname)
+        
+        print(f"✓ Created: {zip_path}")
+    
+    print(f"\n✅ All archives created in: {zip_dir}")
+    print(f"   Source folder: {output_root}")
+
+
+run = process_root
+
+
+def main() -> None:
+    if len(sys.argv) < 2:
+        print("Usage: python amz_rename.py <root>")
+        sys.exit(1)
+    try:
+        process_root(sys.argv[1])
+    except Exception as e:
+        print(f"❌ Error: {e}")
+        sys.exit(1)
+
+
+if __name__ == "__main__":
+    main()